--- conflicted
+++ resolved
@@ -195,7 +195,6 @@
         table = beancount.utils.table.create_table(rows, field_spec)
         beancount.utils.table.render_table(table, sys.stdout, 'text')
     else:
-<<<<<<< HEAD
         cashflows = get_cashflows(
             entries=entries, interesting_accounts=args.account, internal_accounts=args.internal,
             date_from=args.date_from, date_to=args.date_to, currency=args.currency)
@@ -211,19 +210,7 @@
             pprint([(f.date, f.amount) for f in cashflows])
         if args.debug_inflows:
             print('>> [inflows]')
-            pprint(set().union(*[f.inflows for f in cashflows]))
+            pprint(set().union(*[f.inflow_accounts for f in cashflows]))
         if args.debug_outflows:
             print('<< [outflows]')
-            pprint(set().union(*[f.outflows for f in cashflows]))
-=======
-        logging.error(f'No cashflows found during the time period {args.date_from} -> {args.date_to}')
-
-    if args.debug_cashflows:
-        pprint([(f.date, f.amount) for f in cashflows])
-    if args.debug_inflows:
-        print('>> [inflows]')
-        pprint(set().union(*[f.inflow_accounts for f in cashflows]))
-    if args.debug_outflows:
-        print('<< [outflows]')
-        pprint(set().union(*[f.outflow_accounts for f in cashflows]))
->>>>>>> 20b30ee3
+            pprint(set().union(*[f.outflow_accounts for f in cashflows]))